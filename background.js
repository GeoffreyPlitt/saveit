--- conflicted
+++ resolved
@@ -28,19 +28,14 @@
 }
 
 // Handle toolbar icon clicks (chrome.action.onClicked)
-<<<<<<< HEAD
 if (typeof chrome !== 'undefined' && chrome.action && chrome.action.onClicked) {
-  chrome.action.onClicked.addListener(async (tab) => {
-    await sendToWebhook(tab.url, tab.title);
-  });
+  chrome.action.onClicked.addListener(tab => sendToWebhook(tab.url, tab.title));
 }
 
 // Handle context menu clicks
 if (typeof chrome !== 'undefined' && chrome.contextMenus && chrome.contextMenus.onClicked) {
-  chrome.contextMenus.onClicked.addListener(async (info, tab) => {
-    const url = info.linkUrl || tab.url;
-    const title = tab.title;
-    await sendToWebhook(url, title);
+  chrome.contextMenus.onClicked.addListener((info, tab) => {
+    sendToWebhook(info.linkUrl || tab.url, tab.title);
   });
 }
 
@@ -51,49 +46,19 @@
       sendToWebhook(request.url, request.title)
         .then(() => sendResponse({ success: true }))
         .catch(error => sendResponse({ success: false, error: error.message }));
-      
-      // Return true to indicate async response
-      return true;
+      return true; // Indicate async response
     }
   });
 }
 
 // Handle notification button clicks
 if (typeof chrome !== 'undefined' && chrome.notifications && chrome.notifications.onButtonClicked) {
-  chrome.notifications.onButtonClicked.addListener(async (notificationId, buttonIndex) => {
+  chrome.notifications.onButtonClicked.addListener((notificationId, buttonIndex) => {
     if (notificationId.startsWith('saveit-error') && buttonIndex === 0) {
-      // Open error details page
-      chrome.tabs.create({
-        url: chrome.runtime.getURL('error/error.html')
-      });
+      chrome.tabs.create({ url: chrome.runtime.getURL('error/error.html') });
     }
   });
 }
-=======
-chrome.action.onClicked.addListener(tab => sendToWebhook(tab.url, tab.title));
-
-// Handle context menu clicks
-chrome.contextMenus.onClicked.addListener((info, tab) => {
-  sendToWebhook(info.linkUrl || tab.url, tab.title);
-});
-
-// Handle messages from popup
-chrome.runtime.onMessage.addListener((request, sender, sendResponse) => {
-  if (request.action === 'sendToWebhook') {
-    sendToWebhook(request.url, request.title)
-      .then(() => sendResponse({ success: true }))
-      .catch(error => sendResponse({ success: false, error: error.message }));
-    return true; // Indicate async response
-  }
-});
-
-// Handle notification button clicks
-chrome.notifications.onButtonClicked.addListener((notificationId, buttonIndex) => {
-  if (notificationId.startsWith('saveit-error') && buttonIndex === 0) {
-    chrome.tabs.create({ url: chrome.runtime.getURL('error/error.html') });
-  }
-});
->>>>>>> 11556a3a
 
 /**
  * Send URL and title to configured webhook
@@ -138,12 +103,9 @@
 }
 
 /**
- * Show notification
- * @param {boolean} success - Whether operation was successful
- * @param {string} message - Message to show
- * @param {string} [url] - URL for error messages
+ * Show success notification
+ * @param {string} title - Page title
  */
-<<<<<<< HEAD
 function showSuccessNotification(title) {
   if (typeof chrome !== 'undefined' && chrome.notifications) {
     chrome.notifications.create({
@@ -173,11 +135,26 @@
   }
 }
 
+/**
+ * Show notification - unified version
+ * @param {boolean} success - Whether operation was successful
+ * @param {string} message - Message to show
+ * @param {string} [url] - URL for error messages
+ */
+function showNotification(success, message, url) {
+  if (success) {
+    showSuccessNotification(message);
+  } else {
+    showErrorNotification(message, url);
+  }
+}
+
 // Export functions for testing
 export {
   sendToWebhook,
   showSuccessNotification,
-  showErrorNotification
+  showErrorNotification,
+  showNotification
 };
 
 // Export functions to global scope for Chrome extension context
@@ -185,24 +162,10 @@
   window.sendToWebhook = sendToWebhook;
   window.showSuccessNotification = showSuccessNotification;
   window.showErrorNotification = showErrorNotification;
+  window.showNotification = showNotification;
 } else if (typeof self !== 'undefined') {
   self.sendToWebhook = sendToWebhook;
   self.showSuccessNotification = showSuccessNotification;
   self.showErrorNotification = showErrorNotification;
-=======
-function showNotification(success, message, url) {
-  const options = {
-    type: 'basic',
-    iconUrl: 'icons/icon-16.png',
-    title: `SaveIt: ${success ? 'Sent!' : 'Failed'}`,
-    message: success ? message : `Failed to send: ${url || message}`
-  };
-  
-  if (!success) {
-    options.buttons = [{ title: 'View Error' }];
-    chrome.notifications.create(`saveit-error-${Date.now()}`, options);
-  } else {
-    chrome.notifications.create(options);
-  }
->>>>>>> 11556a3a
+  self.showNotification = showNotification;
 }